--- conflicted
+++ resolved
@@ -2,14 +2,9 @@
 import rospy
 
 from duckietown.dtros import DTROS, NodeType
-<<<<<<< HEAD
 from duckietown_msg.srv import SetCustomLEDPattern
 from std_msgs.msg import String, Float32
 from duckietown_msgs.msg import BoolStamped, VehicleCorners, LEDPattern
-=======
-from std_msgs.msg import String, Float32, Int32
-from duckietown_msgs.msg import BoolStamped, VehicleCorners
->>>>>>> 6c2ac465
 from sensor_msgs.msg import CompressedImage
 from turbojpeg import TurboJPEG
 import cv2
@@ -18,7 +13,7 @@
 
 ROAD_MASK = [(20, 60, 0), (50, 255, 255)]
 # Mask resource: https://cvexplained.wordpress.com/2020/04/28/color-detection-hsv/#:~:text=The%20HSV%20values%20for%20true,10%20and%20160%20to%20180.
-STOP_MASK = [(0, 100, 20), (10, 255, 255)]
+STOP_MASK = [[(0, 100, 20), (10, 255, 255)], [(160, 100, 20), (179, 255, 255)]]
 DEBUG = False
 ENGLISH = False
 
@@ -66,9 +61,9 @@
         )
         # Apriltag information
         self.sub_detect = rospy.Subscriber(
-            f"/{self.veh}/apriltag_detection/id",
-            Int32,
-            self.cb_apriltag_id
+            f"/{self.veh}/apriltag_detection/area",
+            String,
+            self.cb_apriltag_area
         )
 
         ### Publishers
@@ -91,7 +86,7 @@
 
         # Image related parameters
         self.width = None
-        self.lower_thresh = 150
+        self.lower_thresh = 400
 
         # PID Variables
         self.proportional = None
@@ -129,7 +124,7 @@
 
         # Timer for turning/going straight at the intersection
         self.turning = False 
-        self.t_turn = 2
+        self.t_turn = 1
         self.t_turn_start = 0
 
         # Shutdown hook
@@ -149,7 +144,7 @@
     def cb_detect(self, msg):
         self.in_front = msg.data
 
-    def cb_apriltag_id(self, msg):
+    def cb_apriltag_area(self, msg):
         self.at_id = msg.data
     
     def get_max_contour(self, contours):
@@ -163,7 +158,7 @@
 
         return max_area, max_idx
 
-    def get_contour_center(self, contours, idx):
+    def get_contour_center(contours, idx):
         x, y = -1, -1
         if idx != -1:
             M = cv2.moments(contours[idx])
@@ -177,8 +172,8 @@
     
     '''
     Turn indicator by setting the LED pattern
-    1: rear left
     3: rear right
+    4: rear left
     '''
     def turn_indicator(self, direction):
         indicator = LEDPattern()
@@ -192,22 +187,21 @@
             self.width = img.shape[1]
         
         # Check for the red line for all the incoming images
-        red_crop = img[300:-1, 200:-200, :]
+        red_crop = img[300:-1, 100:-100, :]
         red_crop_hsv = cv2.cvtColor(red_crop, cv2.COLOR_BGR2HSV)
-        msk = cv2.inRange(red_crop_hsv, STOP_MASK[0], STOP_MASK[1])
+        lower_mask = cv2.inRange(red_crop_hsv, STOP_MASK[0][0], STOP_MASK[0][1])
+        upper_mask = cv2.inRange(red_crop_hsv, STOP_MASK[1][0], STOP_MASK[1][1])
+        full_mask = lower_mask + upper_mask
         
         # Get contour and check if contour is "close enough" to car itself
-        red_contours, _ = cv2.findContours(msk,
+        red_contours, _ = cv2.findContours(mask,
                                            cv2.RETR_EXTERNAL,
                                            cv2.CHAIN_APPROX_NONE)
-
         _, mx_idx = self.get_max_contour(red_contours)
         rx, ry = self.get_contour_center(red_contours, mx_idx)
-        # print(rx, ry)
         if not self.is_stop and not self.turning and \
            mx_idx != -1 and rx != -1 and ry != -1 and \
            ry >= self.lower_thresh:
-            print("Stopping!")
             # Indicate the stop when car is DRIVING (i.e. not at the stop state
             # or passing through the intersections).
             self.is_stop = True
@@ -226,7 +220,7 @@
 
             # Search for lane in front
             _, max_idx = self.get_max_contour(contours)
-            cx, cy = self.get_contour_center(contours, max_idx)
+            cx, cy = self.get_contourr_center(contours, max_idx)
             
             if max_idx == -1:
                 self.proportional = None
@@ -254,11 +248,11 @@
     def turn(self, right=True):
         """Turn the car at the intersection."""
         if right:
-            self.twist.v = self.velocity + 0.5
+            self.twist.v = self.velocity
             self.twist.omega = -3.3
         else:
-            self.twist.v = self.velocity
-            self.twist.omega = 3.5
+            self.twist.v = self.velocity 
+            self.twist.omega = 2.2
     
     def drive(self):
         ### Handle all the variables/flags which are independent of incoming messages 
@@ -299,15 +293,12 @@
             self.stop()
         elif self.turning and rospy.get_rostime().secs - self.t_turn_start < self.t_turn_start:
             if self.in_front:
-                print("Straight")
                 # If one detect leader robot in front, go straight
                 self.straight()
             elif not self.in_front:
-                if self.center_x > self.width / 2 or (self.at_id in self.t_intersection_right + self.stop_sign_ids):
-                    print("Turn right")
+                if self.center_x > self.width / 2 and (self.at_id in self.t_intersection_right + self.stop_sign_ids):
                     self.turn(True)
                 else:
-                    print("Turn left")
                     self.turn(False)
             
         # Publish the resultant control values

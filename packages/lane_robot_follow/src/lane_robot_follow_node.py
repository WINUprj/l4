--- conflicted
+++ resolved
@@ -98,14 +98,8 @@
         self.twist = Twist2DStamped(v=self.velocity, omega=0)
 
         # PID related terms
-<<<<<<< HEAD
-        self.P = 0.04
-        self.D = -0.005
-=======
         self.P = 0.037
-        self.P_Follow = 0.01
         self.D = -0.004
->>>>>>> 7566fab5
         self.last_error = 0
         self.last_time = rospy.get_time()
 
@@ -149,14 +143,8 @@
     def cb_detect(self, msg):
         self.in_front = msg.data
 
-<<<<<<< HEAD
-    def cb_apriltag_area(self, msg):
+    def cb_apriltag_id(self, msg):
         self.at_id = msg.data
-=======
-    def cb_apriltag_id(self, msg):
-        if msg.data != 0:
-            self.at_id = msg.data
->>>>>>> 7566fab5
     
     def get_max_contour(self, contours):
         max_area = 20
@@ -213,10 +201,7 @@
                                            cv2.CHAIN_APPROX_NONE)
         _, mx_idx = self.get_max_contour(red_contours)
         rx, ry = self.get_contour_center(red_contours, mx_idx)
-<<<<<<< HEAD
-=======
-
->>>>>>> 7566fab5
+        # print(rx, ry)
         if not self.is_stop and not self.turning and \
            mx_idx != -1 and rx != -1 and ry != -1 and \
            ry >= self.lower_thresh:
@@ -320,15 +305,9 @@
             if self.in_front:
                 # If one detect leader robot in front, go straight
                 self.straight()
-<<<<<<< HEAD
             elif not self.in_front:
-                if self.center_x > self.width / 2 and (self.at_id in self.t_intersection_right + self.stop_sign_ids):
-=======
-            else:
-                print(self.at_id)
                 if self.center_x > self.width / 2 or (self.at_id in self.t_intersection_right + self.stop_sign_ids):
                     print("Turn right")
->>>>>>> 7566fab5
                     self.turn(True)
                 else:
                     self.turn(False)
